# Copyright 2018-2020 Xanadu Quantum Technologies Inc.

# Licensed under the Apache License, Version 2.0 (the "License");
# you may not use this file except in compliance with the License.
# You may obtain a copy of the License at

#     http://www.apache.org/licenses/LICENSE-2.0

# Unless required by applicable law or agreed to in writing, software
# distributed under the License is distributed on an "AS IS" BASIS,
# WITHOUT WARRANTIES OR CONDITIONS OF ANY KIND, either express or implied.
# See the License for the specific language governing permissions and
# limitations under the License.
"""
Top level PennyLane-SF module.
"""
from .fock import StrawberryFieldsFock
from .gaussian import StrawberryFieldsGaussian
<<<<<<< HEAD
from .vgbs import StrawberryFieldsVGBS
=======
from .remote import StrawberryFieldsRemote
>>>>>>> 767ec6ad
from ._version import __version__<|MERGE_RESOLUTION|>--- conflicted
+++ resolved
@@ -16,9 +16,6 @@
 """
 from .fock import StrawberryFieldsFock
 from .gaussian import StrawberryFieldsGaussian
-<<<<<<< HEAD
 from .vgbs import StrawberryFieldsVGBS
-=======
 from .remote import StrawberryFieldsRemote
->>>>>>> 767ec6ad
 from ._version import __version__