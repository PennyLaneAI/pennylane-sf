# Copyright 2018-2020 Xanadu Quantum Technologies Inc.

# Licensed under the Apache License, Version 2.0 (the "License");
# you may not use this file except in compliance with the License.
# You may obtain a copy of the License at

#     http://www.apache.org/licenses/LICENSE-2.0

# Unless required by applicable law or agreed to in writing, software
# distributed under the License is distributed on an "AS IS" BASIS,
# WITHOUT WARRANTIES OR CONDITIONS OF ANY KIND, either express or implied.
# See the License for the specific language governing permissions and
# limitations under the License.
"""
The Strawberry Fields remote device implements all the :class:`~pennylane.device.Device` methods,
and provides access to Xanadu's continuous-variable quantum hardware.
"""

from collections import OrderedDict

import numpy as np

import strawberryfields as sf

# import state preparations, gates and measurements
from strawberryfields import ops
from strawberryfields.utils.post_processing import (
    all_fock_probs_pnr,
    samples_expectation,
    samples_variance,
)
<<<<<<< HEAD
from strawberryfields.circuitspecs import circuit_db
from pennylane.wires import Wires
=======
>>>>>>> 1a8d6eff

from .simulator import StrawberryFieldsSimulator


class StrawberryFieldsRemote(StrawberryFieldsSimulator):
    r"""StrawberryFields remote device for PennyLane.

    A valid Strawberry Fields API token is needed for access. This token can be
    passed when creating the device. The default configuration options of
    Strawberry Fields are used to store the authentication token in a
    configuration file.

    Args:
        wires (int, Iterable[Number, str]]): Number of subsystems accessible on the device,
            or iterable that contains unique labels for the subsystems as numbers (i.e., ``[-1, 0, 2]``)
            or strings (``['ancilla', 'q1', 'q2']``).
        shots (int): number of circuit evaluations/random samples used to
            estimate expectation values of observables
        backend (str): name of the remote backend to be used
        hbar (float): the convention chosen in the canonical commutation
            relation :math:`[x, p] = i \hbar`
        sf_token (str): the SF API token used for remote access
    """
    name = "Strawberry Fields Hardware PennyLane plugin"
    short_name = "strawberryfields.remote"

    _operation_map = {
        "CatState": ops.Catstate,
        "CoherentState": ops.Coherent,
        "FockDensityMatrix": ops.DensityMatrix,
        "DisplacedSqueezedState": ops.DisplacedSqueezed,
        "FockState": ops.Fock,
        "FockStateVector": ops.Ket,
        "SqueezedState": ops.Squeezed,
        "ThermalState": ops.Thermal,
        "GaussianState": ops.Gaussian,
        "Beamsplitter": ops.BSgate,
        "CrossKerr": ops.CKgate,
        "ControlledAddition": ops.CXgate,
        "ControlledPhase": ops.CZgate,
        "Displacement": ops.Dgate,
        "Kerr": ops.Kgate,
        "QuadraticPhase": ops.Pgate,
        "Rotation": ops.Rgate,
        "TwoModeSqueezing": ops.S2gate,
        "Squeezing": ops.Sgate,
        "CubicPhase": ops.Vgate,
        "Interferometer": ops.Interferometer,
    }

    _observable_map = {
        "Identity": None,
        "NumberOperator": None,
        "TensorN": None,
    }

    def __init__(self, *, backend, shots=1000, hbar=2, sf_token=None):
        self.backend = backend
        eng = sf.RemoteEngine(self.backend)

        # Infer the number of modes from the device specs
        wires = eng.device_spec.modes
        super().__init__(wires, analytic=False, shots=shots, hbar=hbar)
        self.eng = eng

        if sf_token is not None:
            sf.store_account(sf_token)

    def reset(self):
        """Reset the device"""
        sf.hbar = self.hbar

        if self.q is not None:
            self.q = None

        if self.prog is not None:
            self.prog = None

        if self.samples is not None:
            self.samples = None

    def pre_measure(self):
        ops.MeasureFock() | self.q  # pylint: disable=pointless-statement, expression-not-assigned

        # RemoteEngine.run includes compilation that checks the validity of the
        # defined Program
        results = self.eng.run(self.prog, shots=self.shots)
        self.samples = results.samples

    def sample(
        self, observable, wires, par
    ):  # pylint: disable=unused-argument, missing-function-docstring
        if observable == "Identity":
            return np.ones(self.shots)
        wires = wires.toarray()
        selected_samples = self.samples[:, wires]
        return np.prod(selected_samples, axis=1)

    def expval(self, observable, wires, par):
        if observable == "Identity":
            return 1
        return samples_expectation(self.samples)

    def var(self, observable, wires, par):
        if observable == "Identity":
            return 0
        return samples_variance(self.samples)

    def probability(self, wires=None):  # pylint: disable=missing-function-docstring
        all_probs = all_fock_probs_pnr(self.samples)

        # Extract the cutoff value by checking the number of Fock states we
        # obtained probabilities for
        cutoff = all_probs.shape[0]

        if wires is None:

            all_probs = all_probs.flat
            N = self.num_wires
            ind = np.indices([cutoff] * N).reshape(N, -1).T
            all_probs = OrderedDict((tuple(k), v) for k, v in zip(ind, all_probs))
            return all_probs

        wires_to_trace_out = Wires.unique_wires([self.wires, wires])
        device_wires_to_trace_out = self.map_wires(wires_to_trace_out)

        if len(device_wires_to_trace_out) > 0:
             all_probs = np.sum(all_probs, axis=device_wires_to_trace_out.labels)

        all_probs = all_probs.flat
        N = len(wires)

        ind = np.indices([cutoff] * N).reshape(N, -1).T
        all_probs = OrderedDict((tuple(k), v) for k, v in zip(ind, all_probs))
        return all_probs<|MERGE_RESOLUTION|>--- conflicted
+++ resolved
@@ -29,11 +29,8 @@
     samples_expectation,
     samples_variance,
 )
-<<<<<<< HEAD
-from strawberryfields.circuitspecs import circuit_db
+
 from pennylane.wires import Wires
-=======
->>>>>>> 1a8d6eff
 
 from .simulator import StrawberryFieldsSimulator
 
