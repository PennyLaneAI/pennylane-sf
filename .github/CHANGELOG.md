# Release 0.12.0-dev

### New features since last release

<<<<<<< HEAD
* A new device, `strawberryfields.tf`, provides support for using Strawberry Fields TF
  backend from within PennyLane.
  [(#50)](https://github.com/PennyLaneAI/pennylane-sf/pull/50)

  ```python
  dev = qml.device('strawberryfields.tf', wires=2, cutoff_dim=10)
  ```

  This device supports classical backpropagation when using the TensorFlow
  interface:

  ```python
    @qml.qnode(dev, interface="tf", diff_method="backprop")
    def circuit(x, theta):
        qml.Displacement(x, 0, wires=0)
        qml.Beamsplitter(theta, 0, wires=[0, 1])
        return qml.probs(wires=0)
  ```

  Gradients will be computed using TensorFlow backpropagation:

  ```pycon
  >>> x = tf.Variable(1.0)
  >>> theta = tf.Variable(0.543)
  >>> with tf.GradientTape() as tape:
  ...     res = circuit(x, theta)
  >>> jac = tape.jacobian(res, x)
  >>> print(jac)
  <tf.Tensor: shape=(1, 10), dtype=float32, numpy=
  array([[-7.0436597e-01,  1.8805575e-01,  3.2707882e-01,  1.4299491e-01,
           3.7763387e-02,  7.2306832e-03,  1.0900890e-03,  1.3535164e-04,
           1.3895189e-05,  9.9099987e-07]], dtype=float32)>
  ```

  For more details, please see the [TF device documentation](https://pennylane-sf.readthedocs.io/en/latest/devices/tf.html)
=======
* A new device, `strawberryfields.gbs`, provides support for training of the Gaussian boson
  sampling (GBS) distribution.
  [(#47)](https://github.com/PennyLaneAI/pennylane-sf/pull/47)

  ```python
  dev = qml.device('strawberryfields.gbs', wires=4, cutoff_dim=4)
  ```

  This device allows the adjacency matrix ``A`` of a graph to be trained. The QNode must have a
  fixed structure: 

  ```python
  from pennylane_sf.ops import ParamGraphEmbed
  import numpy as np
  
  A = np.array([
      [0.0, 1.0, 1.0, 1.0],
      [1.0, 0.0, 1.0, 0.0],
      [1.0, 1.0, 0.0, 0.0],
      [1.0, 0.0, 0.0, 0.0]])
  n_mean = 2.5
  
  @qml.qnode(dev)
  def quantum_function(x):
      ParamGraphEmbed(x, A, n_mean, wires=range(4))
      return qml.probs(wires=range(4))
  ```
  
  Here, ``n_mean`` is the initial mean number of photons in the output GBS samples. The GBS
  probability distribution for a choice of trainable parameters ``x`` can then be accessed:
  
  ```pycon
  >>> x = 0.9 * np.ones(4)
  >>> quantum_function(x)
  ```

  For more details, please see the [gbs device documentation](https://pennylane-sf.readthedocs.io/en/latest/devices/gbs.html)
>>>>>>> c1762a9b

### Breaking changes

### Improvements

### Documentation

### Bug fixes

### Contributors

This release contains contributions from (in alphabetical order):

Juan Miguel Arrazola, Thomas Bromley, Josh Izaac.

---

# Release 0.11.0

### New features since last release

* A new device, `strawberryfields.remote`, provides support for Xanadu's photonic
  hardware from within PennyLane.
  [(#41)](https://github.com/PennyLaneAI/pennylane-sf/pull/41)

  ```python
  dev = qml.device('strawberryfields.remote', backend="X8", shots=10, sf_token="XXX")
  ```

  Once created, the device can be bound to photonic QNode for evaluation
  and training:

  ```python
  @qml.qnode(dev)
  def quantum_function(theta, x):
      qml.TwoModeSqueezing(1.0, 0.0, wires=[0, 4])
      qml.TwoModeSqueezing(1.0, 0.0, wires=[1, 5])
      qml.Beamsplitter(theta, phi, wires=[0, 1])
      qml.Beamsplitter(theta, phi, wires=[4, 5])
      return qml.expval(qml.NumberOperator(0))
  ```

  Samples can also be returned from the hardware using

  ```python
  return [qml.sample(qml.NumberOperator(i)) for i in [0, 1, 2, 4]]
  ```

  For more details, please see the [remote device documentation](https://pennylane-sf.readthedocs.io/en/latest/devices/remote.html)

* The Strawberry Fields devices now support returning Fock state
  probabilities.
  [(#39)](https://github.com/PennyLaneAI/pennylane-sf/pull/39)

  ```python
  @qml.qnode(dev)
  def quantum_function(theta, x):
      qml.TwoModeSqueezing(1.0, 0.0, wires=[0, 1])
      return qml.probs(wires=0)
  ```

  If a subset of wires are requested, the marginal probabilities
  will be computed and returned. The returned probabilities will have
  the shape `[cutoff] * wires`.

  If not specified when instantiated, the cutoff for the Gaussian
  simulator is by default 10.

* Added the ability to compute the expectation value and variance of tensor number operators
  [(#37)](https://github.com/XanaduAI/pennylane-sf/pull/37)
  [(#42)](https://github.com/PennyLaneAI/pennylane-sf/pull/42)

* The Strawberry Fields devices now support custom wire labels.
  [(#48)](https://github.com/PennyLaneAI/pennylane-sf/pull/48)

  ```python
  dev = qml.device('strawberryfields.gaussian', wires=['alice', 1])

  @qml.qnode(dev)
  def circuit(x):
      qml.Displacement(x, 0, wires='alice')
      qml.Beamsplitter(wires=['alice', 1])
      return qml.probs(wires=[0, 1])
  ```

### Improvements

* PennyLane-SF has been updated to support the latest version of Strawberry Fields (v0.15)
  [(#44)](https://github.com/PennyLaneAI/pennylane-sf/pull/44)

### Contributors

This release contains contributions from (in alphabetical order):

Josh Izaac, Maria Schuld, Antal Száva

---

# Release 0.9.0

### Improvements

* Refactored the test suite.
  [#33](https://github.com/XanaduAI/pennylane-sf/pull/33)

### Documentation

* Major redesign of the documentation, making it easier to navigate.
  [#32](https://github.com/XanaduAI/pennylane-sf/pull/32)

### Contributors

This release contains contributions from (in alphabetical order):

Josh Izaac, Maria Schuld, Antal Száva

---

# Release 0.8.0

### Bug fixes

* Adds the `"model"` key to the `Device._capabilities` dictionary,
  to properly register the device as a CV device. Fixes
  [#28](https://github.com/XanaduAI/pennylane-sf/pull/28)

### Contributors

This release contains contributions from (in alphabetical order):

Josh Izaac

---

# Release 0.6.0

### Bug fixes

* Two missing gates have been added. Cubic phase gate has been added
  to the `strawberryfields.fock` device, and the Inteferometer has
  been added to both `strawberryfields.fock` and `strawberryfields.gaussian`.
  [#25](https://github.com/XanaduAI/pennylane-sf/pull/25)

### Contributors

This release contains contributions from (in alphabetical order):

Josh Izaac

---

# Release 0.5.0

* Renamed the observables `MeanPhoton` to `NumberOperator`, `Homodyne` to `QuadOperator` and
  `NumberState` to `FockStateProjector` to be compatible with the upcoming version of PennyLane (0.5.0).
  [#19](https://github.com/XanaduAI/pennylane-sf/pull/19)

### Contributors

This release contains contributions from (in alphabetical order):

Josh Izaac

---

# Release 0.1.0

Initial public release.

### Contributors
This release contains contributions from:

Ville Bergholm, Josh Izaac, Maria Schuld, Christian Gogolin, and Nathan Killoran.<|MERGE_RESOLUTION|>--- conflicted
+++ resolved
@@ -2,7 +2,6 @@
 
 ### New features since last release
 
-<<<<<<< HEAD
 * A new device, `strawberryfields.tf`, provides support for using Strawberry Fields TF
   backend from within PennyLane.
   [(#50)](https://github.com/PennyLaneAI/pennylane-sf/pull/50)
@@ -38,7 +37,7 @@
   ```
 
   For more details, please see the [TF device documentation](https://pennylane-sf.readthedocs.io/en/latest/devices/tf.html)
-=======
+
 * A new device, `strawberryfields.gbs`, provides support for training of the Gaussian boson
   sampling (GBS) distribution.
   [(#47)](https://github.com/PennyLaneAI/pennylane-sf/pull/47)
@@ -76,7 +75,6 @@
   ```
 
   For more details, please see the [gbs device documentation](https://pennylane-sf.readthedocs.io/en/latest/devices/gbs.html)
->>>>>>> c1762a9b
 
 ### Breaking changes
 
