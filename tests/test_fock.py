--- conflicted
+++ resolved
@@ -830,7 +830,6 @@
         # circuit jacobians
         gradF = circuit.jacobian([n, a], method="F")
         expected = np.array([2 * a ** 2 + 2 * n + 1, 2 * a * (2 * n + 1)])
-<<<<<<< HEAD
         assert np.allclose(gradF, expected, atol=tol, rtol=0)
 
     def test_tensor_number_squeezed_displaced(self, tol):
@@ -881,7 +880,4 @@
         v0 = analytic_var(a0, r0, phi0)
         v1 = analytic_var(a1, r1, phi1)
         expected = v0 * v1
-        assert np.allclose(var, expected, atol=var_tol, rtol=0)
-=======
-        assert np.allclose(gradF, expected, atol=tol, rtol=0)
->>>>>>> 98f09282
+        assert np.allclose(var, expected, atol=var_tol, rtol=0)