--- conflicted
+++ resolved
@@ -726,8 +726,6 @@
         expected_gradient = 0
         assert np.allclose(res_F, expected_gradient, atol=tol, rtol=0)
 
-<<<<<<< HEAD
-=======
     def test_finite_diff_squeezed(self, tol):
         """Test that the jacobian of the probability for a squeezed states is
         approximated well with finite differences"""
@@ -817,7 +815,6 @@
         with pytest.raises(ValueError, match="The analytic gradient method cannot be used with"):
             res_F = circuit.jacobian([a, phi], wrt={0}, method="A").flat
 
->>>>>>> 767ec6ad
     def test_tensorn_one_mode_is_mean_photon(self, tol):
         """Test variance of TensorN for a single mode, which resorts to
         calculations for the NumberOperator"""
