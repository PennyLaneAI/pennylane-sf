# Copyright 2018-2020 Xanadu Quantum Technologies Inc.

# Licensed under the Apache License, Version 2.0 (the "License");
# you may not use this file except in compliance with the License.
# You may obtain a copy of the License at

#     http://www.apache.org/licenses/LICENSE-2.0

# Unless required by applicable law or agreed to in writing, software
# distributed under the License is distributed on an "AS IS" BASIS,
# WITHOUT WARRANTIES OR CONDITIONS OF ANY KIND, either express or implied.
# See the License for the specific language governing permissions and
# limitations under the License.
"""
Unit tests for the Fock plugin.
"""
import pytest

import strawberryfields as sf
from strawberryfields.api import Result
import pennylane_sf

import pennylane as qml
import numpy as np


MOCK_SAMPLES = np.array(
    [
        [3, 4, 2, 3, 4, 3, 1, 0],
        [4, 3, 3, 2, 0, 3, 1, 4],
        [2, 1, 3, 3, 3, 2, 2, 4],
        [4, 1, 4, 4, 2, 3, 3, 0],
        [4, 2, 3, 3, 3, 0, 0, 4],
        [1, 2, 4, 4, 2, 0, 0, 4],
        [2, 3, 1, 2, 1, 0, 4, 1],
        [1, 2, 0, 1, 2, 3, 3, 0],
        [1, 2, 4, 0, 0, 4, 2, 4],
        [1, 0, 1, 1, 1, 3, 1, 0],
    ]
)


MOCK_SAMPLES_PROD = np.array([0, 0, 864, 0, 0, 0, 0, 0, 0, 0])


class MockEngine:
    """Mock SF engine class"""

    def __init__(*args):
        pass

    def run(*args, **kwargs):
        return Result(MOCK_SAMPLES)


class TestDevice:
    """General tests for the HardwareDevice."""

    def test_token(self, monkeypatch):
        """Tests that the SF store_account function is called with token."""
        test_token = "SomeToken"
        recorder = []
        monkeypatch.setattr("strawberryfields.store_account", lambda arg: recorder.append(arg))
        dev = qml.device("strawberryfields.remote", backend="X8", shots=10, sf_token=test_token)

        assert recorder[0] == test_token

    def test_reset(self, monkeypatch):
        """Tests the reset method of the remote device."""
        dev = qml.device("strawberryfields.remote", backend="X8", shots=10)

        @qml.qnode(dev)
        def quantum_function():
            return qml.sample(qml.TensorN(wires=list(range(8))))

        monkeypatch.setattr("strawberryfields.RemoteEngine", MockEngine)

        quantum_function()

        assert dev.eng is not None
        assert dev.q is not None
        assert dev.prog is not None
        assert dev.samples is not None

        dev.reset()

        assert dev.eng is None
        assert dev.q is None
        assert dev.prog is None
        assert dev.samples is None


class TestSample:
    """Tests that samples are correctly returned from the hardware device."""

    def test_mocked_engine_run_samples(self, monkeypatch):
        """Tests that samples are determined by the RemoteEngine.run method
        from SF by using a mocked RemoteEngine."""
        modes = 8
        shots = 10
        dev = qml.device("strawberryfields.remote", backend="X8", shots=shots)

        @qml.qnode(dev)
        def quantum_function(theta, phi):
            qml.Beamsplitter(theta, phi, wires=[0, 1])
            qml.Beamsplitter(theta, phi, wires=[4, 5])
            return qml.sample(qml.TensorN(wires=list(range(modes))))

        monkeypatch.setattr("strawberryfields.RemoteEngine", MockEngine)
        a = quantum_function(1.0, 0)

        assert a.shape == (shots,)
        assert np.array_equal(a, MOCK_SAMPLES_PROD)

    def test_mocked_engine_run_samples_one_mode(self, monkeypatch):
        """Tests that samples are determined by the RemoteEngine.run method
        from SF by using a mocked RemoteEngine and specifying a single mode."""
        modes = [0]
        shots = 10
        dev = qml.device("strawberryfields.remote", backend="X8", shots=shots)

        @qml.qnode(dev)
        def quantum_function(theta, phi):
            qml.Beamsplitter(theta, phi, wires=[0, 1])
            qml.Beamsplitter(theta, phi, wires=[4, 5])
            return qml.sample(qml.TensorN(wires=modes))

        monkeypatch.setattr("strawberryfields.RemoteEngine", MockEngine)
        a = quantum_function(1.0, 0)

        expected = np.array([3, 4, 2, 4, 4, 1, 2, 1, 1, 1])
        assert a.shape == (shots,)
        assert np.array_equal(a, expected)

<<<<<<< HEAD
    def test_identity(self, monkeypatch):
        """Tests that sampling the identity returns an array of ones."""
        shots = 10
        dev = qml.device('strawberryfields.remote', backend="X8", shots=shots)

        @qml.qnode(dev)
        def quantum_function(theta, phi):
            qml.Beamsplitter(theta, phi,wires=[0,1])
            qml.Beamsplitter(theta, phi,wires=[4,5])
            return qml.sample(qml.Identity(wires=0))

        monkeypatch.setattr("strawberryfields.RemoteEngine", MockEngine)
        a = quantum_function(1., 0)

        expected = np.ones(shots)
        assert a.shape == (shots,)
        assert np.array_equal(a, expected)
=======
    def test_fock_basis_samples(self, monkeypatch):
        """Test that fock basis samples are correctly returned"""
        shots = 10
        dev = qml.device("strawberryfields.remote", backend="X8", shots=shots)

        sampled_modes = np.array([0, 3, 5])

        @qml.qnode(dev)
        def quantum_function(theta, phi):
            qml.Beamsplitter(theta, phi, wires=[0, 1])
            qml.Beamsplitter(theta, phi, wires=[4, 5])
            return [qml.sample(qml.NumberOperator(i)) for i in sampled_modes]

        monkeypatch.setattr("strawberryfields.RemoteEngine", MockEngine)
        a = quantum_function(1.0, 0)

        assert a.shape == (len(sampled_modes), shots)
        assert np.array_equal(a, MOCK_SAMPLES.T[sampled_modes])

>>>>>>> 2f02172f

class TestExpval:
    """Test that expectation values are correctly returned from the hardware device."""

    def test_mocked_engine_run_expval(self, monkeypatch):
        """Tests that samples are processed by the samples_expectation SF
        function by using a mocked function instead which returns a pre-defined
        value."""
        modes = 8
        shots = 10
        dev = qml.device("strawberryfields.remote", backend="X8", shots=shots)

        @qml.qnode(dev)
        def quantum_function(theta, phi):
            qml.Beamsplitter(theta, phi, wires=[0, 1])
            qml.Beamsplitter(theta, phi, wires=[4, 5])
            return qml.expval(qml.TensorN(wires=list(range(modes))))

        expected_expval = 100

        monkeypatch.setattr("strawberryfields.RemoteEngine", MockEngine)
        monkeypatch.setattr(
            "pennylane_sf.remote.samples_expectation", lambda *args: expected_expval
        )
        a = quantum_function(1.0, 0)

        assert a == expected_expval

    def test_identity(self, monkeypatch):
        """Tests that the expectation value for the identity is zero."""
        shots = 10
        dev = qml.device('strawberryfields.remote', backend="X8", shots=shots)

        @qml.qnode(dev)
        def quantum_function(theta, phi):
            qml.Beamsplitter(theta, phi,wires=[0,1])
            qml.Beamsplitter(theta, phi,wires=[4,5])
            return qml.expval(qml.Identity(wires=0))

        monkeypatch.setattr("strawberryfields.RemoteEngine", MockEngine)
        a = quantum_function(1., 0)

<<<<<<< HEAD
        assert a == 1

=======
>>>>>>> 2f02172f
class TestVariance:
    """Test that variances are correctly returned from the hardware device."""

    def test_mocked_engine_run_var(self, monkeypatch):
        """Tests that samples are processed by the samples_variance SF function
        by using a mocked function instead which returns a pre-defined value."""
        modes = 8
        shots = 10
        dev = qml.device("strawberryfields.remote", backend="X8", shots=shots)

        @qml.qnode(dev)
        def quantum_function(theta, phi):
            qml.Beamsplitter(theta, phi, wires=[0, 1])
            qml.Beamsplitter(theta, phi, wires=[4, 5])
            return qml.var(qml.TensorN(wires=list(range(modes))))

        expected_var = 100

        monkeypatch.setattr("strawberryfields.RemoteEngine", MockEngine)
        monkeypatch.setattr("pennylane_sf.remote.samples_variance", lambda *args: expected_var)
        var = quantum_function(1.0, 0)

        assert var == expected_var

<<<<<<< HEAD
    def test_identity(self, monkeypatch):
        """Tests that the variance for the identity is zero."""
        shots = 10
        dev = qml.device('strawberryfields.remote', backend="X8", shots=shots)

        @qml.qnode(dev)
        def quantum_function(theta, phi):
            qml.Beamsplitter(theta, phi,wires=[0,1])
            qml.Beamsplitter(theta, phi,wires=[4,5])
            return qml.var(qml.Identity(wires=0))

        monkeypatch.setattr("strawberryfields.RemoteEngine", MockEngine)
        a = quantum_function(1., 0)

        assert a == 0
=======
>>>>>>> 2f02172f

class TestProbs:
    """Test that probabilities are correctly returned from the hardware device."""

    def test_mocked_engine_run_all_fock_probs(self, monkeypatch, tol):
        """Tests that probabilities are correctly summed when specifying a
        subset of the wires and using a mock SF RemoteEngine."""
        wires = [0, 1]
        shots = 10
        dev = qml.device("strawberryfields.remote", backend="X8", shots=shots)

        @qml.qnode(dev)
        def quantum_function(theta, phi):
            qml.Beamsplitter(theta, phi, wires=[0, 1])
            qml.Beamsplitter(theta, phi, wires=[4, 5])
            return qml.probs(wires=wires)

        expected_probs = np.array(
            [
                0.0,
                0.0,
                0.0,
                0.0,
                0.0,
                0.1,
                0.0,
                0.3,
                0.0,
                0.0,
                0.0,
                0.1,
                0.0,
                0.1,
                0.0,
                0.0,
                0.0,
                0.0,
                0.0,
                0.1,
                0.0,
                0.1,
                0.1,
                0.1,
                0.0,
            ]
        )

        monkeypatch.setattr("strawberryfields.RemoteEngine", MockEngine)
        probs = quantum_function(1.0, 0)

        # all_fock_probs uses a cutoff equal to 1 + the maximum number of
        # photons detected (including no photons detected)
        cutoff = 1 + np.max(MOCK_SAMPLES)

        # Check that the shape of the expected probabilities indeed matches the cutoff
        # The combination of yields a shape of (cutoff, cutoff)
        assert probs.shape == cutoff ** len(wires)
        assert np.allclose(probs, expected_probs, atol=tol)

    def test_mocked_probability(self, monkeypatch, tol):
        """Tests that pre-defined probabilities are correctly propagated
        through PennyLane when the StrawberryFieldsRemote.probability method is
        mocked out."""
        wires = [0, 1]
        shots = 10
        dev = qml.device("strawberryfields.remote", backend="X8", shots=shots)

        @qml.qnode(dev)
        def quantum_function(theta, phi):
            qml.Beamsplitter(theta, phi, wires=[0, 1])
            qml.Beamsplitter(theta, phi, wires=[4, 5])
            return qml.probs(wires=[0, 1])

        expected_probs = np.array(
            [
                0.3,
                0.0,
                0.1,
                0.1,
                0.0,
                0.0,
                0.0,
                0.1,
                0.1,
                0.0,
                0.0,
                0,
                0.0,
                0.0,
                0.0,
                0.0,
                0.0,
                0.0,
                0.0,
                0.1,
                0.0,
                0,
                0.1,
                0.1,
                0.0,
            ]
        )

        monkeypatch.setattr("strawberryfields.RemoteEngine", MockEngine)

        # Mocking the probability method of the device which returns a dictionary
        # When Device.execute gets called, the values() are extracted => keys
        # do not matter
        monkeypatch.setattr(
            "pennylane_sf.remote.StrawberryFieldsRemote.probability",
            lambda *args, **kwargs: {"somekey": expected_probs},
        )
        probs = quantum_function(1.0, 0)

        # all_fock_probs uses a cutoff equal to 1 + the maximum number of
        # photons detected (including no photons detected)
        cutoff = 1 + np.max(MOCK_SAMPLES)

        # Check that the shape of the expected probabilities indeed matches the cutoff
        # The combination of yields a shape of (cutoff, cutoff)
        assert probs.shape == cutoff ** len(wires)
        assert np.allclose(probs, expected_probs, atol=tol)

    def test_modes_none(self, monkeypatch):
        """Tests that probabilities are returned using SF without any further
        processing when no specific modes were specified."""
        dev = pennylane_sf.StrawberryFieldsRemote(backend="X8")

        mock_returned_probs = np.array(
            [
                [0.1, 0.0, 0.2, 0.1, 0.0],
                [0.0, 0.0, 0.1, 0.0, 0.0],
                [0.0, 0.1, 0.0, 0.0, 0.0],
                [0.0, 0.0, 0.0, 0.0, 0.1],
                [0.0, 0.1, 0.1, 0.1, 0.0],
            ]
        )

        shape = mock_returned_probs.shape[0]

        # Mock internal attributes used in the probability method
        # The pre-defined probabilities are fed in
        dev.num_wires = 2
        dev.samples = mock_returned_probs
        monkeypatch.setattr("pennylane_sf.remote.all_fock_probs_pnr", lambda arg: arg)
        probs_dict = dev.probability()

        probs = np.array(list(probs_dict.values()))

        # Check that the output shape is the shape of the flattened result
        # coming from all_fock_probs
        assert probs.shape == (shape ** 2,)
        assert np.array_equal(probs, mock_returned_probs.flatten())<|MERGE_RESOLUTION|>--- conflicted
+++ resolved
@@ -132,7 +132,6 @@
         assert a.shape == (shots,)
         assert np.array_equal(a, expected)
 
-<<<<<<< HEAD
     def test_identity(self, monkeypatch):
         """Tests that sampling the identity returns an array of ones."""
         shots = 10
@@ -150,7 +149,7 @@
         expected = np.ones(shots)
         assert a.shape == (shots,)
         assert np.array_equal(a, expected)
-=======
+
     def test_fock_basis_samples(self, monkeypatch):
         """Test that fock basis samples are correctly returned"""
         shots = 10
@@ -170,7 +169,6 @@
         assert a.shape == (len(sampled_modes), shots)
         assert np.array_equal(a, MOCK_SAMPLES.T[sampled_modes])
 
->>>>>>> 2f02172f
 
 class TestExpval:
     """Test that expectation values are correctly returned from the hardware device."""
@@ -213,11 +211,8 @@
         monkeypatch.setattr("strawberryfields.RemoteEngine", MockEngine)
         a = quantum_function(1., 0)
 
-<<<<<<< HEAD
         assert a == 1
 
-=======
->>>>>>> 2f02172f
 class TestVariance:
     """Test that variances are correctly returned from the hardware device."""
 
@@ -242,7 +237,6 @@
 
         assert var == expected_var
 
-<<<<<<< HEAD
     def test_identity(self, monkeypatch):
         """Tests that the variance for the identity is zero."""
         shots = 10
@@ -258,8 +252,6 @@
         a = quantum_function(1., 0)
 
         assert a == 0
-=======
->>>>>>> 2f02172f
 
 class TestProbs:
     """Test that probabilities are correctly returned from the hardware device."""
